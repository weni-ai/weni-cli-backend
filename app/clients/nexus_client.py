import json

import requests
from requests import Response

from app.core.config import settings


class NexusClient:
    base_url: str = ""
    headers: dict[str, str] = {}
    project_uuid: str

    def __init__(self, user_auth_token: str, project_uuid: str):
        self.headers = {"Authorization": user_auth_token}
        self.base_url = settings.NEXUS_BASE_URL
        self.project_uuid = project_uuid

<<<<<<< HEAD
    def push_agents(self, agents_definition: dict, skill_files: dict) -> Response:
=======
    def push_agents(self, project_uuid: str, agents_definition: dict, tool_files: dict) -> Response:
>>>>>>> b582c19b
        url = f"{self.base_url}/api/agents/push"

        data = {
            "project_uuid": self.project_uuid,
            "agents": json.dumps(agents_definition),
        }

<<<<<<< HEAD
        return requests.post(url, headers=self.headers, data=data, files=skill_files)

    def get_log_group(self, agent_key: str, tool_key: str) -> Response:
        url = f"{self.base_url}/api/agents/log-group"

        params = {
            "project": self.project_uuid,
            "agent_key": agent_key,
            "tool_key": tool_key,
        }

        return requests.get(url, headers=self.headers, params=params)
=======
        return requests.post(url, headers=self.headers, data=data, files=tool_files)
>>>>>>> b582c19b
<|MERGE_RESOLUTION|>--- conflicted
+++ resolved
@@ -16,11 +16,7 @@
         self.base_url = settings.NEXUS_BASE_URL
         self.project_uuid = project_uuid
 
-<<<<<<< HEAD
-    def push_agents(self, agents_definition: dict, skill_files: dict) -> Response:
-=======
-    def push_agents(self, project_uuid: str, agents_definition: dict, tool_files: dict) -> Response:
->>>>>>> b582c19b
+    def push_agents(self, agents_definition: dict, tool_files: dict) -> Response:
         url = f"{self.base_url}/api/agents/push"
 
         data = {
@@ -28,8 +24,7 @@
             "agents": json.dumps(agents_definition),
         }
 
-<<<<<<< HEAD
-        return requests.post(url, headers=self.headers, data=data, files=skill_files)
+        return requests.post(url, headers=self.headers, data=data, files=tool_files)
 
     def get_log_group(self, agent_key: str, tool_key: str) -> Response:
         url = f"{self.base_url}/api/agents/log-group"
@@ -40,7 +35,4 @@
             "tool_key": tool_key,
         }
 
-        return requests.get(url, headers=self.headers, params=params)
-=======
-        return requests.post(url, headers=self.headers, data=data, files=tool_files)
->>>>>>> b582c19b
+        return requests.get(url, headers=self.headers, params=params)