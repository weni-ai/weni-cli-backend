--- conflicted
+++ resolved
@@ -1,8 +1,5 @@
-<<<<<<< HEAD
+from datetime import datetime
 from typing import Literal
-=======
-from datetime import datetime
->>>>>>> cd77246c
 
 from pydantic import UUID4, BaseModel, Json
 
